--- conflicted
+++ resolved
@@ -117,13 +117,8 @@
 
     # Set truncation time
     amporder = 1
-<<<<<<< HEAD
-    fstart = f_low * 2./(amporder+2)
-    trigger_times = rwf.get_trigger_times(parameters=pe_samples[imax], times=raw_time_dict[ifos[0]], 
-=======
     fstart = f_low * 2. / (amporder + 2)
-    peak_times = rwf.get_peak_times(parameters=pe_samples[imax], times=raw_time_dict[ifos[0]],
->>>>>>> 66176b65
+    trigger_times = rwf.get_trigger_times(parameters=pe_samples[imax], times=raw_time_dict[ifos[0]],
                                     f_ref=f_ref, f_low=fstart, lal_amporder=1)
 
     # Get peak time of the signal in LIGO Hanford
@@ -135,147 +130,7 @@
     tpeak_geocent = tpeak_H - dt_H
 
     return tpeak_geocent, pe_samples, log_prob, pe_psds, maxP_skypos
-<<<<<<< HEAD
-    
-=======
-
-
-def get_tgps_and_ap_dicts(tgps_geocent, ifos, ra, dec, psi, verbose=True):
-    """
-    Get the time and antenna pattern at each detector at the given geocenter time and 
-    sky position 
-    
-    Parameters
-    ----------
-    tgps_geocent : float
-        geocenter time
-    ifos : tuple of strings (optional)
-        which interometers to load data from (some combination of 'H1', 'L1',
-        and 'V1')
-    ra : float
-        right ascension
-    dec : float
-        declination
-    psi : float
-        polarization angle
-    verbose : boolean (optional)
-        whether or not to print out information calculated
-    
-    Returns
-    -------
-    tgps_dict : dictionary
-        time at each detector at the given geocenter time and sky position 
-    ap_dict : dictionary
-        antenna pattern for each interferometer at the given geocenter time and sky 
-        position 
-    """
-
-    tgps_dict = {}
-    ap_dict = {}
-
-    # Greenwich mean sidereal time 
-    gmst = lal.GreenwichMeanSiderealTime(lal.LIGOTimeGPS(tgps_geocent))
-
-    # Cycle through interferometers
-    for ifo in ifos:
-
-        # Calculate time delay between geocenter and this ifo 
-        dt_ifo = lal.TimeDelayFromEarthCenter(lal.cached_detector_by_prefix[ifo].location,
-                                              ra, dec, lal.LIGOTimeGPS(tgps_geocent))
-        tgps_dict[ifo] = tgps_geocent + dt_ifo
-
-        # Calculate antenna pattern 
-        ap_dict[ifo] = lal.ComputeDetAMResponse(lal.cached_detector_by_prefix[ifo].response,
-                                                ra, dec, psi, gmst)
-        if verbose:
-            print(ifo, tgps_dict[ifo], ap_dict[ifo])
-
-    return tgps_dict, ap_dict
-
-
-def condition(raw_time_dict, raw_data_dict, t_dict, ds_factor=16, f_low=11,
-              scipy_decimate=True, verbose=True):
-    """
-    Filter and downsample the data, and locate target sample corresponding
-    to the times in t_dict
-    
-    Parameters
-    ----------
-    raw_time_dict : dictionary
-        time stamps for the raw strain data from each ifo (output from load_raw_data 
-        function above)
-    raw_data_dict : dictionary
-        the raw strain data data from each ifo (output from load_raw_data function 
-        above)
-    t_dict : dictionary
-        time at each interferometer find the sample index of
-    ds_factor : float (optional)
-        downsampling factor for the data; defaults to 16 which takes ~16kHz data to 
-        1024 Hz data
-    f_low : float (optional)
-        frequency for the highpass filter
-    scipy_decimate : boolean (optional)
-        whether or not to use the scipy decimate function for downsampling, defaults
-        to True 
-    verbose : boolean (optional)
-        whether or not to print out information calculated
-        
-    Returns
-    -------
-    time_dict : dictionary
-        time stamps for the conditioned strain data from each ifo 
-    data_dict : dictionary
-        the conditioned strain data from each ifo 
-    i_dict : dictionary
-        indices corresponding to the time values in t_dict
-    """
-
-    ifos = list(raw_time_dict.keys())
-    data_dict = {}
-    time_dict = {}
-    i_dict = {}
-
-    # Cycle through interferometers
-    for ifo in ifos:
-
-        # Find the nearest sample in H to the designated time t
-        i = np.argmin(np.abs(raw_time_dict[ifo] - t_dict[ifo]))
-        ir = i % ds_factor
-        print('\nRolling {:s} by {:d} samples'.format(ifo, ir))
-        raw_data = np.roll(raw_data_dict[ifo], -ir)
-        raw_time = np.roll(raw_time_dict[ifo], -ir)
-
-        # Filter
-        if f_low:
-            fny = 0.5 / (raw_time[1] - raw_time[0])
-            b, a = sig.butter(4, f_low / fny, btype='highpass', output='ba')
-            data = sig.filtfilt(b, a, raw_data)
-        else:
-            data = raw_data.copy()
-
-        # Decimate
-        if ds_factor > 1:
-            if scipy_decimate:
-                data = sig.decimate(data, ds_factor, zero_phase=True)
-            else:
-                data = data[::ds_factor]
-            time = raw_time[::ds_factor]
-        else:
-            time = raw_time
-
-        # Subtract mean and store
-        data_dict[ifo] = data - np.mean(data)
-        time_dict[ifo] = time
-
-        # Locate target sample
-        i_dict[ifo] = np.argmin(np.abs(time - t_dict[ifo]))
-        if verbose:
-            print('tgps_{:s} = {:.6f}'.format(ifo, t_dict[ifo]))
-            print('t_{:s} - tgps_{:s} is {:.2e} s'.format(ifo, ifo, time[i_dict[ifo]] - t_dict[ifo]))
-
-    return time_dict, data_dict, i_dict
-
->>>>>>> 66176b65
+
 
 def parse_injected_parameters(filepath):
     """
@@ -299,96 +154,9 @@
     return injected_parameters
 
 
-<<<<<<< HEAD
-def load_posterior_samples(date, run, start_cut, end_cut, pe_output_dir='../../data/output/', 
+def load_posterior_samples(date, run, start_cut, end_cut, pe_output_dir='../../data/output/',
                           prior_fname='092123_test_prior.dat'): 
     
-=======
-def injectWaveform(**kwargs):
-    # Unpack inputs
-    p = kwargs.pop('parameters')
-    time_dict = kwargs.pop('time_dict')
-    tpeak_dict = kwargs.pop('tpeak_dict')
-    ap_dict = kwargs.pop('ap_dict')
-    skypos = kwargs.pop('skypos')
-    approx = kwargs.pop('approx')
-    f_low = kwargs.pop('f_low')
-    f_ref = kwargs.pop('f_ref')
-    ifos = kwargs.pop('ifos', ['H1', 'L1', 'V1'])
-
-    # Get dt 
-    dt = time_dict['H1'][1] - time_dict['H1'][0]
-
-    # Change spin convention
-    iota, s1x, s1y, s1z, s2x, s2y, s2z = transform_spins(p['theta_jn'], p['phi_jl'], p['tilt_1'], p['tilt_2'],
-                                                         p['phi_12'], p['a_1'], p['a_2'], p['mass_1'], p['mass_2'],
-                                                         f_ref, p['phase'])
-
-    # Get strain
-    hp, hc = rwf.generate_lal_hphc(approx,
-                                   p['mass_1'], p['mass_2'],
-                                   [s1x, s1y, s1z],
-                                   [s2x, s2y, s2z],
-                                   dist_mpc=p['luminosity_distance'],
-                                   dt=dt,
-                                   f_low=f_low,
-                                   f_ref=f_ref,
-                                   inclination=iota,
-                                   phi_ref=p['phase']
-                                   )
-
-    # Project into each detector 
-    h_ifos = {}
-    for ifo in ifos:
-        # Time align
-        h = rwf.generate_lal_waveform(hplus=hp, hcross=hc, times=time_dict[ifo], triggertime=tpeak_dict[ifo])
-
-        # Project onto H1
-        Fp, Fc = ap_dict[ifo]
-        h_ifo = Fp * h.real - Fc * h.imag
-
-        h_ifos[ifo] = h_ifo
-
-    return h_ifos
-
-
-def get_Tcut_from_Ncycles(Ncycles, **kwargs):
-    """
-    Calculate the cutoff time given the cutoff cycle and the parameters of the 
-    waveform to base the cutoff time from
-    """
-
-    # Get waveform in H1
-    h_H1 = injectWaveform(**kwargs)['H1']
-
-    # Get indices of extrema 
-    idxs, _ = sig.find_peaks(np.abs(h_H1), height=0)
-
-    # Get times of extrema 
-    times = kwargs['time_dict']['H1']
-    t_cycles_H1 = times[idxs]
-
-    # Get the cycle we care about
-    i0 = np.argmax(np.abs(h_H1[idxs]))  # index corresponding to merger (absolute peak time)
-    n_i = 2 * Ncycles  # one index = 1/2 cycle
-    assert (n_i.is_integer()), '# of half cycles does not correspond to an integer value'
-    icut = i0 + int(n_i)  # index corresponding to the cycle we care about
-
-    # Get time in H1
-    tcut_H1 = t_cycles_H1[icut]
-
-    # Get geocenter time
-    skypos = kwargs['skypos']
-    dt_H = lal.TimeDelayFromEarthCenter(lal.cached_detector_by_prefix['H1'].location,
-                                        skypos['ra'], skypos['dec'], lal.LIGOTimeGPS(tcut_H1))
-    tcut_geo = tcut_H1 - dt_H
-
-    return tcut_geo
-
-
-def load_posterior_samples(date, run, start_cut, end_cut, pe_output_dir='../../data/output/',
-                           prior_fname='092123_test_prior.dat'):
->>>>>>> 66176b65
     """
     Function to load in posterior samples from one of our runs
     """
