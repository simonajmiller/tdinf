--- conflicted
+++ resolved
@@ -7,31 +7,13 @@
 try:
     import reconstructwf as rwf
     from spins_and_masses import m1m2_from_mtotq
-<<<<<<< HEAD
     from misc import logit, inv_logit, logit_jacobian
-except: 
-=======
 except:
->>>>>>> 66176b65
     from . import reconstructwf as rwf
     from .spins_and_masses import m1m2_from_mtotq
     from .misc import logit, inv_logit, logit_jacobian
 
-<<<<<<< HEAD
-=======
-
-def logit(x, xmin=0, xmax=1):
-    return np.log(x - xmin) - np.log(xmax - x)
-
-
-def inv_logit(y, xmin=0, xmax=1):
-    return (np.exp(y) * xmax + xmin) / (1 + np.exp(y))
-
-
-def logit_jacobian(x, xmin=0, xmax=1):
-    return 1. / (x - xmin) + 1. / (xmax - x)
-
->>>>>>> 66176b65
+
 
 def samp_to_phys(x, **kws):
     if len(x) == 14:
@@ -95,35 +77,6 @@
     return mtot, q, chi1x, chi1y, chi1z, chi2x, chi2y, chi2z, dist_mpc, phi_ref, iota, ra, dec, psi, tgps_geocent
 
 
-<<<<<<< HEAD
-=======
-def samp_to_phys_angles(x, **kwargs):
-    # get physical parameters
-    x_phys = np.array([samp_to_phys(x_i, **kwargs) for x_i in x.T], ndmin=2)
-
-    # change to LALInference spin convention
-    ys = []
-    for x_i in x_phys:
-        mtot, q, chi1x, chi1y, chi1z, chi2x, chi2y, chi2z, dist_mpc, phi_ref, iota, ra, dec, psi, tgps_geocent = x_i
-        m1, m2 = m1m2_from_mtotq(mtot, q)
-        ys.append(lalsim.SimInspiralTransformPrecessingWvf2PE(
-            iota, chi1x, chi1y, chi1z, chi2x, chi2y, chi2z, m1, m2,
-            kwargs['f_low'], phi_ref
-        ))
-    # quantities to return
-    theta_jn, phi_jl, tilt1, tilt2, phi12, chi1, chi2 = np.array(ys, ndmin=2).T
-    mtot, q, _, _, _, _, _, _, dist_mpc, phi_ref, iota, ra, dec, psi, tgps_geocent = np.array(x_phys.T)
-    return mtot, q, chi1, chi2, phi_jl, tilt1, tilt2, phi12, dist_mpc, phi_ref, theta_jn, iota, ra, dec, psi, tgps_geocent
-
-
-def get_dict_from_samples(samples, **kwargs):
-    keys = ['mtotal', 'q', 'chi1', 'chi2', 'phi_jl', 'tilt1', 'tilt2', 'phi12', 'dist', 'phase', 'theta_jn', 'iota',
-            'ra', 'dec', 'psi', 'tgps_geocent']
-    samples_dict = dict(zip(keys, samp_to_phys_angles(samples.T, **kwargs)))
-    return samples_dict
-
-
->>>>>>> 66176b65
 '''
 Prior function
 '''
@@ -218,23 +171,13 @@
         ifos = data_dict.keys()
 
         # If we are sampling over sky position and/or time ...
-<<<<<<< HEAD
         if ap_dict is None and tpeak_dict is None: # both
-            TP_dict, AP_dict = rwf.get_tgps_and_ap_dicts(tgps_geocent, ifos, ra, dec, psi, verbose=False) 
+            TP_dict, AP_dict = rwf.get_tgps_and_ap_dicts(tgps_geocent, ifos, ra, dec, psi, verbose=False)
         elif ap_dict is None: # just skypos
-            _, AP_dict = rwf.get_tgps_and_ap_dicts(tgps_geocent, ifos, ra, dec, psi, verbose=False) 
+            _, AP_dict = rwf.get_tgps_and_ap_dicts(tgps_geocent, ifos, ra, dec, psi, verbose=False)
             TP_dict = tpeak_dict.copy()
         elif tpeak_dict is None: # just time
-            TP_dict, _ = rwf.get_tgps_and_ap_dicts(tgps_geocent, ifos, ra, dec, psi, verbose=False) 
-=======
-        if ap_dict is None and tpeak_dict is None:  # both
-            TP_dict, AP_dict = io.get_tgps_and_ap_dicts(tgps_geocent, ifos, ra, dec, psi, verbose=False)
-        elif ap_dict is None:  # just skypos
-            _, AP_dict = io.get_tgps_and_ap_dicts(tgps_geocent, ifos, ra, dec, psi, verbose=False)
-            TP_dict = tpeak_dict.copy()
-        elif tpeak_dict is None:  # just time
-            TP_dict, _ = io.get_tgps_and_ap_dicts(tgps_geocent, ifos, ra, dec, psi, verbose=False)
->>>>>>> 66176b65
+            TP_dict, _ = rwf.get_tgps_and_ap_dicts(tgps_geocent, ifos, ra, dec, psi, verbose=False)
             AP_dict = ap_dict.copy()
         else:  # neither
             TP_dict = tpeak_dict.copy()
