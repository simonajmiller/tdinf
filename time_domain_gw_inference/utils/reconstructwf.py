import numpy as np
import scipy
import lal
import lalsimulation
import os

import scipy.signal as sig
import sys
import gwpy

try:
    from spins_and_masses import transform_spins
except:
    from .spins_and_masses import transform_spins

lalsim = lalsimulation

"""
Functions to generate waveform reconstructions
"""

def get_trigger_times(approx, *args, **kwargs):
    """
    Get the trigger time: time at which the Hanford strain is loudest (peak time)
    at geocenter and each inferometer
    """

    # Unpack inputs
    p = kwargs.pop('parameters')
    times = kwargs.pop('times')
    ifos = kwargs.pop('ifos', ['H1', 'L1', 'V1'])

    # Get delta t and length of timeseries
    delta_t = times[1] - times[0]
    tlen = len(times)

    # Frequency parameters
    fp = {k: kwargs[k] if k in kwargs else p[k] for k in ['f_ref', 'f_low', 'f22_start', 'lal_amporder']}

    # Change spin convention
    iota, s1x, s1y, s1z, s2x, s2y, s2z = transform_spins(p['theta_jn'], p['phi_jl'], p['tilt_1'], p['tilt_2'],
                                                         p['phi_12'], p['a_1'], p['a_2'], p['mass_1'], p['mass_2'],
                                                         fp['f_ref'], p['phase'])
    chi1 = [s1x, s1y, s1z]
    chi2 = [s2x, s2y, s2z]

    # TODO replace this function entirely
    hplus, hcross = generate_lal_hphc(approx, p['mass_1'], p['mass_2'], chi1, chi2, dist_mpc=p['luminosity_distance'],
                                      dt=delta_t, f22_start=fp['f22_start'], f_ref=fp['f_ref'], inclination=iota,
                                      phi_ref=p['phase']
                                      )

    # Get time-domain strain
    h_td = generate_lal_waveform(hplus, hcross, times, p['geocent_time'], **kwargs)

    # get peak time
    tp_geo_loc = np.argmax(np.abs(h_td))
    tp_geo = times[tp_geo_loc]

    geo_gps_time = lal.LIGOTimeGPS(p['geocent_time'])

    # Cycle through ifos
    tp_dict = {'geo': tp_geo}
    for ifo in ifos:
        detector = lal.cached_detector_by_prefix[ifo]

        # get time delay and align waveform
        # assume reference time corresponds to envelope peak
        timedelay = lal.TimeDelayFromEarthCenter(detector.location, p['ra'], p['dec'], geo_gps_time)

        tp_dict[ifo] = tp_geo + timedelay

    return tp_dict


def get_tgps_dict(tgps_geocent, ifos, ra, dec):
    """
     Get the time at each detector at the given geocenter time and sky position

     Parameters
     ----------
     tgps_geocent : float
         geocenter time
     ifos : tuple of strings (optional)
         which interometers to load data from (some combination of 'H1', 'L1',
         and 'V1')
     ra : float
         right ascension
     dec : float
         declination
     Returns
     -------
     tgps_dict : dictionary
         time at each detector at the given geocenter time and sky position
    """
    tgps_dict = {}

    # Cycle through interferometers
    for ifo in ifos:

        # Calculate time delay between geocenter and this ifo
        dt_ifo = lal.TimeDelayFromEarthCenter(lal.cached_detector_by_prefix[ifo].location,
                                              ra, dec, lal.LIGOTimeGPS(tgps_geocent))
        tgps_dict[ifo] = tgps_geocent + dt_ifo

    return tgps_dict


def get_antenna_pattern_dict(tgps_geocent, ifos, ra, dec, psi):
    """
     Get the antenna pattern at each detector at the given geocenter time and
     sky position

     Parameters
     ----------
     tgps_geocent : float
         geocenter time
     ifos : tuple of strings (optional)
         which interometers to load data from (some combination of 'H1', 'L1',
         and 'V1')
     ra : float
         right ascension
     dec : float
         declination
     psi : float
         polarization angle
     verbose : boolean (optional)
         whether or not to print out information calculated

     Returns
     -------
     ap_dict : dictionary
         antenna pattern for each interferometer at the given geocenter time and sky
         position
     """
    ap_dict = {}

    # Greenwich mean sidereal time
    gmst = lal.GreenwichMeanSiderealTime(lal.LIGOTimeGPS(tgps_geocent))

    # Cycle through interferometers
    for ifo in ifos:
        # Calculate antenna pattern
        ap_dict[ifo] = lal.ComputeDetAMResponse(lal.cached_detector_by_prefix[ifo].response,
                                                ra, dec, psi, gmst)
    return ap_dict


def get_tgps_and_ap_dicts(tgps_geocent, ifos, ra, dec, psi):

    """
    Get the time and antenna pattern at each detector at the given geocenter time and
    sky position

    Parameters
    ----------
    tgps_geocent : float
        geocenter time
    ifos : tuple of strings (optional)
        which interometers to load data from (some combination of 'H1', 'L1',
        and 'V1')
    ra : float
        right ascension
    dec : float
        declination
    psi : float
        polarization angle

    Returns
    -------
    tgps_dict : dictionary
        time at each detector at the given geocenter time and sky position
    ap_dict : dictionary
        antenna pattern for each interferometer at the given geocenter time and sky
        position
    """
    return get_tgps_dict(tgps_geocent, ifos, ra, dec), get_antenna_pattern_dict(tgps_geocent, ifos, ra, dec, psi)


def generate_lal_hphc(approximant_key, m1_msun, m2_msun, chi1, chi2, dist_mpc=1,
<<<<<<< HEAD
                      dt=None, f22_start=20, f_ref=11, inclination=0, phi_ref=0., epoch=0, eccentricity=0,
                      mean_anomaly_periastron=0):
=======
                      dt=None, f_low=20, f_ref=11, inclination=0, phi_ref=0., epoch=None):
>>>>>>> 2a59ef0e
    """
    Generate the plus and cross polarizations for given waveform parameters and approximant
    """
    print('approximant is ', approximant_key)
    approximant = lalsim.SimInspiralGetApproximantFromString(approximant_key)

    m1_kg = m1_msun * lal.MSUN_SI
    m2_kg = m2_msun * lal.MSUN_SI

    distance = dist_mpc * 1e6 * lal.PC_SI

    param_dict = lal.CreateDict()

    hp, hc = lalsim.SimInspiralChooseTDWaveform(m1_kg, m2_kg,
                                                chi1[0], chi1[1], chi1[2],
                                                chi2[0], chi2[1], chi2[2],
                                                distance, inclination,
                                                phi_ref, 0., eccentricity, mean_anomaly_periastron,
                                                dt, f22_start, f_ref,
                                                param_dict,
                                                approximant)
    return hp, hc


def generate_lal_waveform(hplus, hcross, times, triggertime, **kwargs):
    """
    Generate a waveform in a detector with time of coalescence 'triggertime' for given parameters 
    and approximant; if 'hplus' and 'hcross' not passed, uses the generate_lal_hphc function above to 
    generate a waveform. Then aligns places the waveform at the desired time. 
    """

    # times = kwargs.pop('times')
    # triggertime_geo = kwargs.pop('triggertime')
    triggertime_geo = triggertime

    bufLength = len(times)
    delta_t = times[1] - times[0]
    tStart = times[0]
    tEnd = tStart + delta_t * bufLength


    new_generator = False
    if isinstance(hplus, gwpy.timeseries.timeseries.TimeSeries):
        new_generator = True

    # align waveform, based on LALInferenceTemplate
    # https://git.ligo.org/lscsoft/lalsuite/blob/master/lalinference/lib/LALInferenceTemplate.c#L1124

    # The nearest sample in model buffer to the desired time of coalescence (t_c)
    tcSample = round((triggertime_geo - tStart) / delta_t)

    # The actual coalescence time that corresponds to the buffer sample on which the waveform's 
    # t_c lands, i.e. the nearest time in the buffer
    injTc = tStart + tcSample * delta_t

    if new_generator:
        hplus_epoch = hplus.epoch.value
    else:
        hplus_epoch = hplus.epoch.gpsSeconds + hplus.epoch.gpsNanoSeconds * 1E-9
    # The sample at which the waveform reaches t_c
    waveTcSample = round(-hplus_epoch / delta_t)

    # 1 + (number of samples post - t_c in waveform)
    if new_generator:
        data_length = len(hplus)
    else:
        data_length = hplus.data.length
    wavePostTc = data_length - waveTcSample

    # Start and end indices for placing the waveform for the buffer:
    # - If the waveform "touches" the beginning of the buffer, set start index to 0, else shift by difference
    # between tc indices in buffer and waveform
    bufStartIndex = int(tcSample - waveTcSample if tcSample >= waveTcSample else 0)
    # - If waveform "touches" the end of the buffer, set end index to the end of the buffer, else truncated
    # where the waveform will naturally end
    bufEndIndex = int(tcSample + wavePostTc if tcSample + wavePostTc <= bufLength else bufLength)

    # Number of samples in the buffer taken up by the of waveform
    bufWaveLength = bufEndIndex - bufStartIndex

    # Start index for the waveform
    waveStartIndex = int(0 if tcSample >= waveTcSample else waveTcSample - tcSample)
    waveEndIndex = waveStartIndex + bufWaveLength

    # Generate the buffer we're storing the waveform
    h_td = np.zeros(bufLength, dtype=complex)

    # Make sure the waveform actually fits in the buffer; if it doesn't, just return a
    # list of zeros with no waveform a
    if bufWaveLength <= 0:
        print(f"Warning! time asked to analyze is non-existant! between indices : {bufStartIndex} {bufEndIndex} ")
        return h_td


    # Window if we want
    if kwargs.get('window', True) and tcSample >= waveTcSample:
        # smoothly turn on waveform
        window = scipy.signal.tukey(bufWaveLength)
        window[int(0.5 * bufWaveLength):] = 1.
    else:
        window = 1

    h_td = np.zeros(bufLength, dtype=complex)

    # Place waveform
    if new_generator:
        h_td[bufStartIndex:bufEndIndex] = window * hplus[waveStartIndex:waveEndIndex].value - \
                                      1j * window * hcross[waveStartIndex:waveEndIndex].value
    else:
        h_td[bufStartIndex:bufEndIndex] = window * hplus.data.data[waveStartIndex:waveEndIndex] - \
                                          1j * window * hcross.data.data[waveStartIndex:waveEndIndex]
    return h_td<|MERGE_RESOLUTION|>--- conflicted
+++ resolved
@@ -178,12 +178,9 @@
 
 
 def generate_lal_hphc(approximant_key, m1_msun, m2_msun, chi1, chi2, dist_mpc=1,
-<<<<<<< HEAD
                       dt=None, f22_start=20, f_ref=11, inclination=0, phi_ref=0., epoch=0, eccentricity=0,
                       mean_anomaly_periastron=0):
-=======
-                      dt=None, f_low=20, f_ref=11, inclination=0, phi_ref=0., epoch=None):
->>>>>>> 2a59ef0e
+
     """
     Generate the plus and cross polarizations for given waveform parameters and approximant
     """
