--- conflicted
+++ resolved
@@ -9,7 +9,8 @@
 from multiprocessing import Pool
 from contextlib import closing
 import os
-import time_domain_gw_inference.utils as utils
+from time_domain_gw_inference.utils import likelihood as ll
+import time_domain_gw_inference.utils.io as utils
 
 
 def create_run_sampler_arg_parser():
@@ -24,10 +25,6 @@
     p.add_argument('-m', '--mode', required=True)
 
     # Place where input data is stored
-<<<<<<< HEAD
-    p.add_argument('--data-path', default='../data/input/GW190521_data/{}-{}_GWOSC_16KHZ_R2-1242442952-32.hdf5')
-    p.add_argument('--psd-path', default='../data/input/GW190521_data/glitch_median_PSD_for_LI_{}.dat')
-=======
     p.add_argument('--pe-posterior-h5-file', default=None,
                    help='posterior file containing pe samples, used only if injected-parameters==None')
 
@@ -38,7 +35,6 @@
 
     # Option to do an injection instead of use real data;
     p.add_argument('--injected-parameters', default=None)
->>>>>>> 66176b65
 
     # Args for cutoff (defined in # of cycles), start, & end times
     p.add_argument('-t', '--Tcut-cycles', type=float, required=True)
@@ -408,7 +404,7 @@
     sample_path = backend_path.replace('h5', 'dat')
     df.to_csv(sample_path, sep=' ', index=False)
     print("File saved: %r" % sample_path)
-    
+
 
 if __name__ == "__main__":
     main()